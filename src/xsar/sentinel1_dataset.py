--- conflicted
+++ resolved
@@ -509,8 +509,6 @@
 
             self._dataset = self._dataset.merge(
                 self._load_from_geoloc(geoloc_vars, lazy_loading=lazy_loading))
-
-<<<<<<< HEAD
             
             self.add_swath_number()   
                 
@@ -532,14 +530,13 @@
                 
                 self.add_gains(path_new_cal,
                                path_new_pp1)
-=======
+
             if 'GRD' in str(self.datatree.attrs['product']):
                 self.add_swath_number()
 
                 if self.apply_recalibration:
                     self.add_gains(config["auxiliary_names"][self.sar_meta.short_name.split(":")[-2][0:3]][self.aux_config_name]["AUX_CAL"],
                                    config["auxiliary_names"][self.sar_meta.short_name.split(":")[-2][0:3]][self.aux_config_name]["AUX_PP1"])
->>>>>>> 9ea17e70
 
             rasters = self._load_rasters_vars()
             if rasters is not None:
