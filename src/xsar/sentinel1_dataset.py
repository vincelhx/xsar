--- conflicted
+++ resolved
@@ -8,7 +8,7 @@
 import rasterio
 import rasterio.features
 import rioxarray
-from scipy.interpolate import interp1d
+from scipy.interpolate import interp1d, RectBivariateSpline
 from shapely.geometry import Polygon
 import shapely
 from .utils import timing, haversine, map_blocks_coords, bbox_coords, BlockingActorProxy, merge_yaml, get_glob
@@ -111,6 +111,7 @@
             'longitude': 'f4',
             'incidence': 'f4',
             'elevation': 'f4',
+            'height': 'f4',
             'ground_heading': 'f4',
             'nesz': None,
             'negz': None,
@@ -121,13 +122,9 @@
             'noise_lut_azi': 'f4',
             'sigma0_lut': 'f8',
             'gamma0_lut': 'f8',
-<<<<<<< HEAD
             'digital_number': None,
             'azimuth_time':np.datetime64,
             'slant_range_time':None
-=======
-            'digital_number': None
->>>>>>> 56ff1127
         }
         if dtypes is not None:
             self._dtypes.update(dtypes)
@@ -219,13 +216,8 @@
             'gamma0_lut': 'calibration',
             'noise_lut_range': 'noise',
             'noise_lut_azi': 'noise',
-<<<<<<< HEAD
             #'incidence': 'annotation',
             #'elevation': 'annotation',
-=======
-            'incidence': 'annotation',
-            'elevation': 'annotation'
->>>>>>> 56ff1127
         }
 
         # dict mapping specifying if the variable has 'pol' dimension
@@ -235,16 +227,12 @@
             'noise_lut_range': True,
             'noise_lut_azi': True,
             'incidence': False,
-<<<<<<< HEAD
             'elevation': False,
             'height': False,
             'azimuth_time': False,
             'slant_range_time': False,
             'longitude': False,
             'latitude': False
-=======
-            'elevation': False
->>>>>>> 56ff1127
         }
 
         # variables not returned to the user (unless luts=True)
@@ -286,11 +274,8 @@
         if rasters is not None:
             self._dataset = xr.merge([self._dataset, rasters])
 
-<<<<<<< HEAD
         self._dataset = self._dataset.merge(self._load_from_geoloc(['height', 'azimuth_time', 'slant_range_time',
                                                                     'incidence','elevation','longitude','latitude']))
-=======
->>>>>>> 56ff1127
         self._dataset = self._add_denoised(self._dataset)
         self._dataset.attrs = self._recompute_attrs()
 
@@ -309,6 +294,9 @@
 
         # save original bbox
         self._bbox_coords_ori = self._bbox_coords
+
+
+    
 
     def __del__(self):
         logger.debug('__del__')
@@ -657,7 +645,6 @@
 
         return ds
 
-<<<<<<< HEAD
     def _load_from_geoloc(self, varnames):
         """
         Interpolate (with RectBiVariateSpline) variables from `self.s1meta.geoloc` to `self._dataset`
@@ -727,8 +714,6 @@
 
         return xr.merge(da_list)
 
-=======
->>>>>>> 56ff1127
     @timing
     def _load_lon_lat(self):
         """
@@ -747,7 +732,6 @@
 
         ll_coords = ['longitude', 'latitude']
         # ll_tmpl is like self._da_tmpl stacked 2 times (for both longitude and latitude)
-
         ll_tmpl = self._da_tmpl.expand_dims({'ll': 2}).assign_coords(ll=ll_coords).astype(self._dtypes['longitude'])
         ll_ds = map_blocks_coords(ll_tmpl, coords2ll, name='blocks_lonlat')
         # remove ll_coords to have two separate variables longitude and latitude
@@ -1143,7 +1127,6 @@
         return "<Sentinel1Dataset %s object>" % intro
 
     def _repr_mimebundle_(self, include=None, exclude=None):
-<<<<<<< HEAD
         return repr_mimebundle(self, include=include, exclude=exclude)
 
 
@@ -1193,7 +1176,4 @@
         return _vels
 
 
-    
-=======
-        return repr_mimebundle(self, include=include, exclude=exclude)
->>>>>>> 56ff1127
+    