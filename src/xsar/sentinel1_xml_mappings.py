"""
xpath mapping from xml file, with convertion functions
"""

from datetime import datetime
import numpy as np
from scipy.interpolate import RectBivariateSpline, interp1d
from numpy.polynomial import Polynomial
from shapely.geometry import box
import pandas as pd
import xarray as xr
import warnings
import geopandas as gpd
from shapely.geometry import Polygon, Point
import os.path
import pyproj

namespaces = {
    "xfdu": "urn:ccsds:schema:xfdu:1",
    "s1sarl1": "http://www.esa.int/safe/sentinel-1.0/sentinel-1/sar/level-1",
    "s1sar": "http://www.esa.int/safe/sentinel-1.0/sentinel-1/sar",
    "s1": "http://www.esa.int/safe/sentinel-1.0/sentinel-1",
    "safe": "http://www.esa.int/safe/sentinel-1.0",
    "gml": "http://www.opengis.net/gml"
}

# xpath convertion function: they take only one args (list returned by xpath)
scalar = lambda x: x[0]
scalar_int = lambda x: int(x[0])
scalar_float = lambda x: float(x[0])
date_converter = lambda x: datetime.strptime(x[0], '%Y-%m-%dT%H:%M:%S.%f')
datetime64_array = lambda x: np.array([np.datetime64(date_converter([sx])) for sx in x])
int_1Darray_from_string = lambda x: np.fromstring(x[0], dtype=int, sep=' ')
float_2Darray_from_string_list = lambda x: np.vstack([np.fromstring(e, dtype=float, sep=' ') for e in x])
float_list_of_list_from_string = lambda x: [np.fromstring(e, dtype=float, sep=' ') for e in x] #usefull in case of count that can change from one element to the other
int_1Darray_from_join_strings = lambda x: np.fromstring(" ".join(x), dtype=int, sep=' ')
float_1Darray_from_join_strings = lambda x: np.fromstring(" ".join(x), dtype=float, sep=' ')
int_array = lambda x: np.array(x, dtype=int)
bool_array = lambda x: np.array(x, dtype=bool)
float_array = lambda x: np.array(x, dtype=float)
uniq_sorted = lambda x: np.array(sorted(set(x)))
ordered_category = lambda x: pd.Categorical(x).reorder_categories(x, ordered=True)
normpath = lambda paths: [os.path.normpath(p) for p in paths]


def or_ipf28(xpath):
    """change xpath to match ipf <2.8 or >2.9 (for noise range)"""
    xpath28 = xpath.replace('noiseRange', 'noise').replace('noiseAzimuth', 'noise')
    if xpath28 != xpath:
        xpath += " | %s" % xpath28
    return xpath


def list_poly_from_list_string_coords(str_coords_list):
    footprints = []
    for gmlpoly in str_coords_list:
        footprints.append(Polygon(
            [(float(lon), float(lat)) for lat, lon in [latlon.split(",")
                                                       for latlon in gmlpoly.split(" ")]]))
    return footprints


# xpath_mappings:
# first level key is xml file type
# second level key is variable name
# mappings may be 'xpath', or 'tuple(func,xpath)', or 'dict'
#  - xpath is an lxml xpath
#  - func is a decoder function fed by xpath
#  - dict is a nested dict, to create more hierarchy levels.
xpath_mappings = {
    "manifest": {
        'ipf_version': (scalar_float, '//xmlData/safe:processing/safe:facility/safe:software/@version'),
        'swath_type': (scalar, '//s1sarl1:instrumentMode/s1sarl1:mode'),
        'polarizations': (
            ordered_category, '//s1sarl1:standAloneProductInformation/s1sarl1:transmitterReceiverPolarisation'),
        'footprints': (list_poly_from_list_string_coords, '//safe:frame/safe:footPrint/gml:coordinates'),
        'product_type': (scalar, '//s1sarl1:standAloneProductInformation/s1sarl1:productType'),
        'mission': (scalar, '//safe:platform/safe:familyName'),
        'satellite': (scalar, '//safe:platform/safe:number'),
        'start_date': (date_converter, '//safe:acquisitionPeriod/safe:startTime'),
        'stop_date': (date_converter, '//safe:acquisitionPeriod/safe:stopTime'),
        'annotation_files': (
            normpath, '/xfdu:XFDU/dataObjectSection/*[@repID="s1Level1ProductSchema"]/byteStream/fileLocation/@href'),
        'measurement_files': (
            normpath,
            '/xfdu:XFDU/dataObjectSection/*[@repID="s1Level1MeasurementSchema"]/byteStream/fileLocation/@href'),
        'noise_files': (
            normpath, '/xfdu:XFDU/dataObjectSection/*[@repID="s1Level1NoiseSchema"]/byteStream/fileLocation/@href'),
        'calibration_files': (
            normpath,
            '/xfdu:XFDU/dataObjectSection/*[@repID="s1Level1CalibrationSchema"]/byteStream/fileLocation/@href')
    },
    'calibration': {
        'polarization': (scalar, '/calibration/adsHeader/polarisation'),
        # 'number_of_vector': '//calibration/calibrationVectorList/@count',
        'atrack': (np.array, '//calibration/calibrationVectorList/calibrationVector/line'),
        'xtrack': (int_1Darray_from_string, '//calibration/calibrationVectorList/calibrationVector[1]/pixel'),
        'sigma0_lut': (
            float_2Darray_from_string_list, '//calibration/calibrationVectorList/calibrationVector/sigmaNought'),
        'gamma0_lut': (float_2Darray_from_string_list, '//calibration/calibrationVectorList/calibrationVector/gamma')
    },
    'noise': {
        'polarization': (scalar, '/noise/adsHeader/polarisation'),
        'range': {
            'atrack': (int_array, or_ipf28('/noise/noiseRangeVectorList/noiseRangeVector/line')),
            'xtrack': (lambda x: [np.fromstring(s, dtype=int, sep=' ') for s in x],
                       or_ipf28('/noise/noiseRangeVectorList/noiseRangeVector/pixel')),
            'noiseLut': (
                lambda x: [np.fromstring(s, dtype=float, sep=' ') for s in x],
                or_ipf28('/noise/noiseRangeVectorList/noiseRangeVector/noiseRangeLut'))
        },
        'azi': {
            'swath': '/noise/noiseAzimuthVectorList/noiseAzimuthVector/swath',
            'atrack': (lambda x: [np.fromstring(str(s), dtype=int, sep=' ') for s in x],
                       '/noise/noiseAzimuthVectorList/noiseAzimuthVector/line'),
            'atrack_start': (int_array, '/noise/noiseAzimuthVectorList/noiseAzimuthVector/firstAzimuthLine'),
            'atrack_stop': (int_array, '/noise/noiseAzimuthVectorList/noiseAzimuthVector/lastAzimuthLine'),
            'xtrack_start': (int_array, '/noise/noiseAzimuthVectorList/noiseAzimuthVector/firstRangeSample'),
            'xtrack_stop': (int_array, '/noise/noiseAzimuthVectorList/noiseAzimuthVector/lastRangeSample'),
            'noiseLut': (
                lambda x: [np.fromstring(str(s), dtype=float, sep=' ') for s in x],
                '/noise/noiseAzimuthVectorList/noiseAzimuthVector/noiseAzimuthLut'),
        }
    },
    'annotation': {
        'atrack': (uniq_sorted, '/product/geolocationGrid/geolocationGridPointList/geolocationGridPoint/line'),
        'xtrack': (uniq_sorted, '/product/geolocationGrid/geolocationGridPointList/geolocationGridPoint/pixel'),
        'atrack_grid': (int_array, '/product/geolocationGrid/geolocationGridPointList/geolocationGridPoint/line'),
        'xtrack_grid': (int_array, '/product/geolocationGrid/geolocationGridPointList/geolocationGridPoint/pixel'),
        'incidence': (
            float_array, '/product/geolocationGrid/geolocationGridPointList/geolocationGridPoint/incidenceAngle'),
        'elevation': (
            float_array, '/product/geolocationGrid/geolocationGridPointList/geolocationGridPoint/elevationAngle'),
        'height': (float_array, '/product/geolocationGrid/geolocationGridPointList/geolocationGridPoint/height'),
        'azimuth_time': (
            datetime64_array, '/product/geolocationGrid/geolocationGridPointList/geolocationGridPoint/azimuthTime'),
        'slant_range_time': (
            float_array, '/product/geolocationGrid/geolocationGridPointList/geolocationGridPoint/slantRangeTime'),
        'longitude': (float_array, '/product/geolocationGrid/geolocationGridPointList/geolocationGridPoint/longitude'),
        'latitude': (float_array, '/product/geolocationGrid/geolocationGridPointList/geolocationGridPoint/latitude'),
        'polarization': (scalar, '/product/adsHeader/polarisation'),
        'atrack_time_range': (
            datetime64_array, '/product/imageAnnotation/imageInformation/*[contains(name(),"LineUtcTime")]'),
        'atrack_size': (scalar, '/product/imageAnnotation/imageInformation/numberOfLines'),
        'xtrack_size': (scalar, '/product/imageAnnotation/imageInformation/numberOfSamples'),
        'incidence_angle_mid_swath': (scalar_float, '/product/imageAnnotation/imageInformation/incidenceAngleMidSwath'),
        'azimuth_time_interval': (scalar_float, '/product/imageAnnotation/imageInformation/azimuthTimeInterval'),
        'slant_range_time_image': (scalar_float, '/product/imageAnnotation/imageInformation/slantRangeTime'),
        'rangePixelSpacing': (scalar_float, '/product/imageAnnotation/imageInformation/rangePixelSpacing'),
        'azimuthPixelSpacing': (scalar_float, '/product/imageAnnotation/imageInformation/azimuthPixelSpacing'),
        'denoised': (scalar, '/product/imageAnnotation/processingInformation/thermalNoiseCorrectionPerformed'),
        'pol': (scalar, '/product/adsHeader/polarisation'),
        'pass': (scalar, '/product/generalAnnotation/productInformation/pass'),
        'platform_heading': (scalar_float, '/product/generalAnnotation/productInformation/platformHeading'),
        'orbit_time': (datetime64_array, '//product/generalAnnotation/orbitList/orbit/time'),
        'orbit_frame': (np.array, '//product/generalAnnotation/orbitList/orbit/frame'),
        'orbit_pos_x': (float_array, '//product/generalAnnotation/orbitList/orbit/position/x'),
        'orbit_pos_y': (float_array, '//product/generalAnnotation/orbitList/orbit/position/y'),
        'orbit_pos_z': (float_array, '//product/generalAnnotation/orbitList/orbit/position/z'),
        'orbit_vel_x': (float_array, '//product/generalAnnotation/orbitList/orbit/velocity/x'),
        'orbit_vel_y': (float_array, '//product/generalAnnotation/orbitList/orbit/velocity/y'),
        'orbit_vel_z': (float_array, '//product/generalAnnotation/orbitList/orbit/velocity/z'),
<<<<<<< HEAD
        'nb_fmrate': (scalar_int, '/product/generalAnnotation/azimuthFmRateList/@count'),
        'fmrate_azimuthtime': (
        datetime64_array, '//product/generalAnnotation/azimuthFmRateList/azimuthFmRate/azimuthTime'),
        'fmrate_t0': (float_array, '//product/generalAnnotation/azimuthFmRateList/azimuthFmRate/t0'),
        'fmrate_c0': (float_array, '//product/generalAnnotation/azimuthFmRateList/azimuthFmRate/c0'),
        'fmrate_c1': (float_array, '//product/generalAnnotation/azimuthFmRateList/azimuthFmRate/c1'),
        'fmrate_c2': (float_array, '//product/generalAnnotation/azimuthFmRateList/azimuthFmRate/c2'),
        'fmrate_azimuthFmRatePolynomial': (
            float_list_of_list_from_string,
            '//product/generalAnnotation/azimuthFmRateList/azimuthFmRate/azimuthFmRatePolynomial'),
=======
        'number_of_bursts': (scalar_int, '/product/swathTiming/burstList/@count'),
        'lines_per_burst': (scalar, '/product/swathTiming/linesPerBurst'),
        'samples_per_burst': (scalar, '/product/swathTiming/samplesPerBurst'),
        'azimuth_time_interval': (scalar_float, '/product/imageAnnotation/imageInformation/azimuthTimeInterval'),
        'all_bursts': (np.array, '//product/swathTiming/burstList/burst'),
        'burst_azimuthTime': (datetime64_array, '//product/swathTiming/burstList/burst/azimuthTime'),
        'burst_azimuthAnxTime': (float_array, '//product/swathTiming/burstList/burst/azimuthAnxTime'),
        'burst_sensingTime': (datetime64_array, '//product/swathTiming/burstList/burst/sensingTime'),
        'burst_byteOffset': (np.array, '//product/swathTiming/burstList/burst/byteOffset'),
        'burst_firstValidSample': (
            float_2Darray_from_string_list, '//product/swathTiming/burstList/burst/firstValidSample'),
        'burst_lastValidSample': (
            float_2Darray_from_string_list, '//product/swathTiming/burstList/burst/lastValidSample'),
>>>>>>> c5bcf423
    }
}


# compounds variables converters

def signal_lut(atrack, xtrack, lut):
    lut_f = RectBivariateSpline(atrack, xtrack, lut, kx=1, ky=1)
    return lut_f


class _NoiseLut:
    """small internal class that return a lut function(atracks, xtracks) defined on all the image, from blocks in the image"""

    def __init__(self, blocks):
        self.blocks = blocks

    def __call__(self, atracks, xtracks):
        """ return noise[a.size,x.size], by finding the intersection with blocks and calling the corresponding block.lut_f"""
        if len(self.blocks) == 0:
            # no noise (ie no azi noise for ipf < 2.9)
            return 1
        else:
            # the array to be returned
            noise = xr.DataArray(
                np.ones((atracks.size, xtracks.size)) * np.nan,
                dims=('atrack', 'xtrack'),
                coords={'atrack': atracks, 'xtrack': xtracks}
            )
            # find blocks that intersects with asked_box
            with warnings.catch_warnings():
                warnings.simplefilter("ignore")
                # the box coordinates of the returned array
                asked_box = box(max(0, atracks[0] - 0.5), max(0, xtracks[0] - 0.5), atracks[-1] + 0.5,
                                xtracks[-1] + 0.5)
                # set match_blocks as the non empty intersection with asked_box
                match_blocks = self.blocks.copy()
                match_blocks.geometry = self.blocks.geometry.intersection(asked_box)
                match_blocks = match_blocks[~match_blocks.is_empty]
            for i, block in match_blocks.iterrows():
                (sub_a_min, sub_x_min, sub_a_max, sub_x_max) = map(int, block.geometry.bounds)
                sub_a = atracks[(atracks >= sub_a_min) & (atracks <= sub_a_max)]
                sub_x = xtracks[(xtracks >= sub_x_min) & (xtracks <= sub_x_max)]
                noise.loc[dict(atrack=sub_a, xtrack=sub_x)] = block.lut_f(sub_a, sub_x)

        # values returned as np array
        return noise.values


def noise_lut_range(atracks, xtracks, noiseLuts):
    """

    Parameters
    ----------
    atracks: np.ndarray
        1D array of atracks. lut is defined at each atrack
    xtracks: list of np.ndarray
        arrays of xtracks. list length is same as xtracks. each array define xtracks where lut is defined
    noiseLuts: list of np.ndarray
        arrays of luts. Same structure as xtracks.

    Returns
    -------
    geopandas.GeoDataframe
        noise range geometry.
        'geometry' is the polygon where 'lut_f' is defined.
        attrs['type'] set to 'xtrack'


    """

    class Lut_box_range:
        def __init__(self, a_start, a_stop, x, l):
            self.atracks = np.arange(a_start, a_stop)
            self.xtracks = x
            self.area = box(a_start, x[0], a_stop, x[-1])
            self.lut_f = interp1d(x, l, kind='linear', fill_value=np.nan, assume_sorted=True, bounds_error=False)

        def __call__(self, atracks, xtracks):
            lut = np.tile(self.lut_f(xtracks), (atracks.size, 1))
            return lut

    blocks = []
    # atracks is where lut is defined. compute atracks interval validity
    atracks_start = (atracks - np.diff(atracks, prepend=0) / 2).astype(int)
    atracks_stop = np.ceil(
        atracks + np.diff(atracks, append=atracks[-1] + 1) / 2
    ).astype(int)  # end is not included in the interval
    atracks_stop[-1] = 65535  # be sure to include all image if last azimuth line, is not last azimuth image
    for a_start, a_stop, x, l in zip(atracks_start, atracks_stop, xtracks, noiseLuts):
        lut_f = Lut_box_range(a_start, a_stop, x, l)
        block = pd.Series(dict([
            ('lut_f', lut_f),
            ('geometry', lut_f.area)]))
        blocks.append(block)

    # to geopandas
    blocks = pd.concat(blocks, axis=1).T
    blocks = gpd.GeoDataFrame(blocks)

    return _NoiseLut(blocks)


def noise_lut_azi(atrack_azi, atrack_azi_start,
                  atrack_azi_stop,
                  xtrack_azi_start, xtrack_azi_stop, noise_azi_lut, swath):
    """

    Parameters
    ----------
    atrack_azi
    atrack_azi_start
    atrack_azi_stop
    xtrack_azi_start
    xtrack_azi_stop
    noise_azi_lut
    swath

    Returns
    -------
    geopandas.GeoDataframe
        noise range geometry.
        'geometry' is the polygon where 'lut_f' is defined.
        attrs['type'] set to 'atrack'
    """

    class Lut_box_azi:
        def __init__(self, sw, a, a_start, a_stop, x_start, x_stop, lut):
            self.atracks = a
            self.xtracks = np.arange(x_start, x_stop + 1)
            self.area = box(max(0, a_start - 0.5), max(0, x_start - 0.5), a_stop + 0.5, x_stop + 0.5)
            if len(lut) > 1:
                self.lut_f = interp1d(a, lut, kind='linear', fill_value='extrapolate', assume_sorted=True,
                                      bounds_error=False)
            else:
                # not enought values to do interpolation
                # noise will be constant on this box!
                self.lut_f = lambda _a: lut

        def __call__(self, atracks, xtracks):
            return np.tile(self.lut_f(atracks), (xtracks.size, 1)).T

    blocks = []
    for sw, a, a_start, a_stop, x_start, x_stop, lut in zip(swath, atrack_azi, atrack_azi_start, atrack_azi_stop,
                                                            xtrack_azi_start,
                                                            xtrack_azi_stop, noise_azi_lut):
        lut_f = Lut_box_azi(sw, a, a_start, a_stop, x_start, x_stop, lut)
        block = pd.Series(dict([
            ('lut_f', lut_f),
            ('geometry', lut_f.area)]))
        blocks.append(block)

    if len(blocks) == 0:
        # no azi noise (ipf < 2.9) or WV
        blocks.append(pd.Series(dict([
            ('atracks', np.array([])),
            ('xtracks', np.array([])),
            ('lut_f', lambda a, x: 1),
            ('geometry', box(0, 0, 65535, 65535))])))  # arbitrary large box (bigger than whole image)

    # to geopandas
    blocks = pd.concat(blocks, axis=1).T
    blocks = gpd.GeoDataFrame(blocks)

    return _NoiseLut(blocks)


def annotation_angle(atrack, xtrack, angle):
    lut = angle.reshape(atrack.size, xtrack.size)
    lut_f = RectBivariateSpline(atrack, xtrack, lut, kx=1, ky=1)
    return lut_f


def datetime64_array(dates):
    """list of datetime to np.datetime64 array"""
    return np.array([np.datetime64(d) for d in dates])


def df_files(annotation_files, measurement_files, noise_files, calibration_files):
    # get polarizations and file number from filename
    pols = [os.path.basename(f).split('-')[3].upper() for f in annotation_files]
    num = [int(os.path.splitext(os.path.basename(f))[0].split('-')[8]) for f in annotation_files]
    dsid = [os.path.basename(f).split('-')[1].upper() for f in annotation_files]

    # check that dsid are spatialy uniques (i.e. there is only one dsid per geographic position)
    # some SAFES like WV, dsid are not uniques ('WV1' and 'WV2')
    # we want them uniques, and compatibles with gdal sentinel driver (ie 'WV_012')
    pols_count = len(set(pols))
    subds_count = len(annotation_files) // pols_count
    dsid_count = len(set(dsid))
    if dsid_count != subds_count:
        dsid_rad = dsid[0][:-1]  # WV
        dsid = ["%s_%03d" % (dsid_rad, n) for n in num]
        assert len(set(dsid)) == subds_count  # probably an unknown mode we need to handle

    df = pd.DataFrame(
        {
            'polarization': pols,
            'dsid': dsid,
            'annotation': annotation_files,
            'measurement': measurement_files,
            'noise': noise_files,
            'calibration': calibration_files
        },
        index=num
    )
    return df

def orbit(time, frame, pos_x, pos_y, pos_z, vel_x, vel_y, vel_z,orbit_pass,platform_heading):
    """
    Returns
    -------
    geopandas.GeoDataFrame
        with 'geometry' as position, 'time' as index, 'velocity' as velocity, and 'geocent' as crs.
    """

    if (frame[0] != 'Earth Fixed') or (np.unique(frame).size != 1):
        raise NotImplementedError('All orbit frames must be of type "Earth Fixed"')

    crs = pyproj.crs.CRS(proj='geocent', ellps='WGS84', datum='WGS84')

    gdf = gpd.GeoDataFrame(
        {
            'velocity': list(map(Point, zip(vel_x,vel_y,vel_z)))
        },
        geometry=list(map(Point, zip(pos_x,pos_y,pos_z))),
        crs=crs,
        index=time
    )

    gdf.attrs = {
        'orbit_pass': orbit_pass,
        'platform_heading': platform_heading
    }

    return gdf

def azimuth_fmrate(azimuthtime, t0, c0, c1, c2, polynomial):
    """
    decode FM rate information from xml annotations
    Parameters
    ----------
    azimuthtime
    t0
    c0
    c1
    c2
    polynomial

    Returns
    -------

    """
    if ( np.sum([c.size for c in [c0,c1,c2]]) != 0) and (len(polynomial) == 0):
        # old IPF annotation
        polynomial = np.stack([c0, c1, c2], axis=1)
    res = xr.Dataset()
    res['t0'] = xr.DataArray(t0,dims=['azimuth_time'],coords={'azimuth_time':azimuthtime})
    res['polynomial'] = xr.DataArray([Polynomial(p) for p in polynomial],
                                     dims=['azimuth_time'],
                                     coords={'azimuth_time':azimuthtime})
    return res

def image(atrack_time_range, atrack_size, xtrack_size, incidence_angle_mid_swath, azimuth_time_interval,
          slant_range_time_image, azimuthPixelSpacing, rangePixelSpacing):

    return {
        'atrack_time_range': atrack_time_range,
        'shape': (atrack_size, xtrack_size),
        'pixel_spacing': (azimuthPixelSpacing, rangePixelSpacing),
        'incidence_angle_mid_swath': incidence_angle_mid_swath,
        'azimuth_time_interval': azimuth_time_interval,
        'slant_range_time_image': slant_range_time_image,
    }

def bursts(lines_per_burst, samples_per_burst, burst_azimuthTime, burst_azimuthAnxTime, burst_sensingTime,
           burst_byteOffset, burst_firstValidSample, burst_lastValidSample):
    """return burst as an xarray dataset"""

    if (lines_per_burst == 0) and (samples_per_burst == 0):
        return None

    # convert to float, so we can use NaN as missing value, instead of -1
    burst_firstValidSample = burst_firstValidSample.astype(float)
    burst_lastValidSample = burst_lastValidSample.astype(float)
    burst_firstValidSample[burst_firstValidSample == -1] = np.nan
    burst_lastValidSample[burst_lastValidSample == -1] = np.nan
    nbursts = len(burst_azimuthTime)
    valid_locations = np.empty((nbursts, 4), dtype='int32')
    for ibur in range(nbursts):
        fvs = burst_firstValidSample[ibur, :]
        lvs = burst_lastValidSample[ibur, :]
        #valind = np.where((fvs != -1) | (lvs != -1))[0]
        valind = np.where(np.isfinite(fvs) | np.isfinite(lvs))[0]
        valloc = [ibur * lines_per_burst + valind.min(), fvs[valind].min(),
                  ibur * lines_per_burst + valind.max(), lvs[valind].max()]
        valid_locations[ibur, :] = valloc
    da = xr.Dataset(
        {
            'azimuthTime': ('burst', burst_azimuthTime),
            'azimuthAnxTime': ('burst', burst_azimuthAnxTime),
            'sensingTime': ('burst', burst_sensingTime),
            'byteOffset': ('burst', burst_byteOffset),
            'firstValidSample': (['burst', 'xtrack'], burst_firstValidSample),
            'lastValidSample': (['burst', 'xtrack'], burst_lastValidSample),
            'valid_location': xr.DataArray(dims=['burst', 'limits'], data=valid_locations,
                                           attrs={
                                               'description': 'start atrack index, start xtrack index, stop atrack index, stop xtrack index'}),
        }
    )
    return da


def geolocation_grid(atrack, xtrack, values):
    """

    Parameters
    ----------
    atrack: np.ndarray
        1D array of atrack dimension
    xtrack: np.ndarray

    Returns
    -------
    xarray.DataArray
        with atrack and xtrack coordinates, and values as 2D

    """
    shape = (atrack.size, xtrack.size)
    values = np.reshape(values, shape)
    return xr.DataArray(values, dims=['atrack', 'xtrack'], coords={'atrack': atrack, 'xtrack': xtrack})

# dict of compounds variables.
# compounds variables are variables composed of several variables.
# the key is the variable name, and the value is a python structure,
# where leaves are jmespath in xpath_mappings
compounds_vars = {
    'safe_attributes': {
        'ipf_version': 'manifest.ipf_version',
        'swath_type': 'manifest.swath_type',
        'polarizations': 'manifest.polarizations',
        'product_type': 'manifest.product_type',
        'mission': 'manifest.mission',
        'satellite': 'manifest.satellite',
        'start_date': 'manifest.start_date',
        'stop_date': 'manifest.stop_date',
        'footprints': 'manifest.footprints'
    },
    'files': {
        'func': df_files,
        'args': (
            'manifest.annotation_files', 'manifest.measurement_files', 'manifest.noise_files',
            'manifest.calibration_files')
    },
    'sigma0_lut': {
        'func': signal_lut,
        'args': ('calibration.atrack', 'calibration.xtrack', 'calibration.sigma0_lut')
    },
    'gamma0_lut': {
        'func': signal_lut,
        'args': ('calibration.atrack', 'calibration.xtrack', 'calibration.gamma0_lut')
    },
    'noise_lut_range': {
        'func': noise_lut_range,
        'args': ('noise.range.atrack', 'noise.range.xtrack', 'noise.range.noiseLut')
    },
    'noise_lut_azi': {
        'func': noise_lut_azi,
        'args': (
            'noise.azi.atrack', 'noise.azi.atrack_start', 'noise.azi.atrack_stop',
            'noise.azi.xtrack_start',
            'noise.azi.xtrack_stop', 'noise.azi.noiseLut',
            'noise.azi.swath')
    },
    'denoised': ('annotation.pol', 'annotation.denoised'),
    'incidence': {
        'func': annotation_angle,
        'args': ('annotation.atrack', 'annotation.xtrack', 'annotation.incidence')
    },
    'elevation': {
        'func': annotation_angle,
        'args': ('annotation.atrack', 'annotation.xtrack', 'annotation.elevation')
    },
    'longitude': {
        'func': geolocation_grid,
        'args': ('annotation.atrack', 'annotation.xtrack', 'annotation.longitude')
    },
    'latitude': {
        'func': geolocation_grid,
        'args': ('annotation.atrack', 'annotation.xtrack', 'annotation.latitude')
    },
    'height': {
        'func': geolocation_grid,
        'args': ('annotation.atrack', 'annotation.xtrack', 'annotation.height')
    },
    'azimuth_time': {
        'func': geolocation_grid,
        'args': ('annotation.atrack', 'annotation.xtrack', 'annotation.azimuth_time')
    },
    'slant_range_time': {
        'func': geolocation_grid,
        'args': ('annotation.atrack', 'annotation.xtrack', 'annotation.slant_range_time')
    },
    'bursts': {
        'func': bursts,
        'args': ('annotation.lines_per_burst', 'annotation. samples_per_burst', 'annotation. burst_azimuthTime',
                 'annotation. burst_azimuthAnxTime', 'annotation. burst_sensingTime', 'annotation.burst_byteOffset',
                 'annotation. burst_firstValidSample', 'annotation.burst_lastValidSample')
    },
    'orbit': {
        'func': orbit,
        'args': ('annotation.orbit_time', 'annotation.orbit_frame',
                 'annotation.orbit_pos_x', 'annotation.orbit_pos_y', 'annotation.orbit_pos_z',
                 'annotation.orbit_vel_x', 'annotation.orbit_vel_y', 'annotation.orbit_vel_z',
                 'annotation.pass','annotation.platform_heading')
    },
    'image': {
        'func': image,
        'args': ('annotation.atrack_time_range', 'annotation.atrack_size', 'annotation.xtrack_size',
                 'annotation.incidence_angle_mid_swath', 'annotation.azimuth_time_interval',
                 'annotation.slant_range_time_image', 'annotation.azimuthPixelSpacing', 'annotation.rangePixelSpacing')
    },
    'azimuth_fmrate': {
        'func': azimuth_fmrate,
        'args': (
            'annotation.fmrate_azimuthtime', 'annotation.fmrate_t0',
            'annotation.fmrate_c0', 'annotation.fmrate_c1', 'annotation.fmrate_c2',
            'annotation.fmrate_azimuthFmRatePolynomial')
    },
}<|MERGE_RESOLUTION|>--- conflicted
+++ resolved
@@ -125,8 +125,6 @@
     'annotation': {
         'atrack': (uniq_sorted, '/product/geolocationGrid/geolocationGridPointList/geolocationGridPoint/line'),
         'xtrack': (uniq_sorted, '/product/geolocationGrid/geolocationGridPointList/geolocationGridPoint/pixel'),
-        'atrack_grid': (int_array, '/product/geolocationGrid/geolocationGridPointList/geolocationGridPoint/line'),
-        'xtrack_grid': (int_array, '/product/geolocationGrid/geolocationGridPointList/geolocationGridPoint/pixel'),
         'incidence': (
             float_array, '/product/geolocationGrid/geolocationGridPointList/geolocationGridPoint/incidenceAngle'),
         'elevation': (
@@ -160,18 +158,6 @@
         'orbit_vel_x': (float_array, '//product/generalAnnotation/orbitList/orbit/velocity/x'),
         'orbit_vel_y': (float_array, '//product/generalAnnotation/orbitList/orbit/velocity/y'),
         'orbit_vel_z': (float_array, '//product/generalAnnotation/orbitList/orbit/velocity/z'),
-<<<<<<< HEAD
-        'nb_fmrate': (scalar_int, '/product/generalAnnotation/azimuthFmRateList/@count'),
-        'fmrate_azimuthtime': (
-        datetime64_array, '//product/generalAnnotation/azimuthFmRateList/azimuthFmRate/azimuthTime'),
-        'fmrate_t0': (float_array, '//product/generalAnnotation/azimuthFmRateList/azimuthFmRate/t0'),
-        'fmrate_c0': (float_array, '//product/generalAnnotation/azimuthFmRateList/azimuthFmRate/c0'),
-        'fmrate_c1': (float_array, '//product/generalAnnotation/azimuthFmRateList/azimuthFmRate/c1'),
-        'fmrate_c2': (float_array, '//product/generalAnnotation/azimuthFmRateList/azimuthFmRate/c2'),
-        'fmrate_azimuthFmRatePolynomial': (
-            float_list_of_list_from_string,
-            '//product/generalAnnotation/azimuthFmRateList/azimuthFmRate/azimuthFmRatePolynomial'),
-=======
         'number_of_bursts': (scalar_int, '/product/swathTiming/burstList/@count'),
         'lines_per_burst': (scalar, '/product/swathTiming/linesPerBurst'),
         'samples_per_burst': (scalar, '/product/swathTiming/samplesPerBurst'),
@@ -185,7 +171,17 @@
             float_2Darray_from_string_list, '//product/swathTiming/burstList/burst/firstValidSample'),
         'burst_lastValidSample': (
             float_2Darray_from_string_list, '//product/swathTiming/burstList/burst/lastValidSample'),
->>>>>>> c5bcf423
+        'nb_fmrate': (scalar_int, '/product/generalAnnotation/azimuthFmRateList/@count'),
+        'fmrate_azimuthtime': (
+        datetime64_array, '//product/generalAnnotation/azimuthFmRateList/azimuthFmRate/azimuthTime'),
+        'fmrate_t0': (float_array, '//product/generalAnnotation/azimuthFmRateList/azimuthFmRate/t0'),
+        'fmrate_c0': (float_array, '//product/generalAnnotation/azimuthFmRateList/azimuthFmRate/c0'),
+        'fmrate_c1': (float_array, '//product/generalAnnotation/azimuthFmRateList/azimuthFmRate/c1'),
+        'fmrate_c2': (float_array, '//product/generalAnnotation/azimuthFmRateList/azimuthFmRate/c2'),
+        'fmrate_azimuthFmRatePolynomial': (
+            float_list_of_list_from_string,
+            '//product/generalAnnotation/azimuthFmRateList/azimuthFmRate/azimuthFmRatePolynomial'),
+    
     }
 }
 
