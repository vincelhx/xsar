"""
xpath mapping from xml file, with convertion functions
"""

from datetime import datetime
import numpy as np
from scipy.interpolate import RectBivariateSpline, interp1d
from numpy.polynomial import Polynomial
from shapely.geometry import box
import pandas as pd
import xarray as xr
from numpy.polynomial import Polynomial
import warnings
import geopandas as gpd
from shapely.geometry import Polygon, Point
import os.path
import pyproj

namespaces = {
    "xfdu": "urn:ccsds:schema:xfdu:1",
    "s1sarl1": "http://www.esa.int/safe/sentinel-1.0/sentinel-1/sar/level-1",
    "s1sar": "http://www.esa.int/safe/sentinel-1.0/sentinel-1/sar",
    "s1": "http://www.esa.int/safe/sentinel-1.0/sentinel-1",
    "safe": "http://www.esa.int/safe/sentinel-1.0",
    "gml": "http://www.opengis.net/gml"
}

# xpath convertion function: they take only one args (list returned by xpath)
scalar = lambda x: x[0]
scalar_int = lambda x: int(x[0])
scalar_float = lambda x: float(x[0])
date_converter = lambda x: datetime.strptime(x[0], '%Y-%m-%dT%H:%M:%S.%f')
datetime64_array = lambda x: np.array([np.datetime64(date_converter([sx])) for sx in x])
int_1Darray_from_string = lambda x: np.fromstring(x[0], dtype=int, sep=' ')
float_2Darray_from_string_list = lambda x: np.vstack([np.fromstring(e, dtype=float, sep=' ') for e in x])
list_of_float_1D_array_from_string = lambda x: [np.fromstring(e, dtype=float, sep=' ') for e in x]
int_1Darray_from_join_strings = lambda x: np.fromstring(" ".join(x), dtype=int, sep=' ')
float_1Darray_from_join_strings = lambda x: np.fromstring(" ".join(x), dtype=float, sep=' ')
int_array = lambda x: np.array(x, dtype=int)
bool_array = lambda x: np.array(x, dtype=bool)
float_array = lambda x: np.array(x, dtype=float)
uniq_sorted = lambda x: np.array(sorted(set(x)))
ordered_category = lambda x: pd.Categorical(x).reorder_categories(x, ordered=True)
normpath = lambda paths: [os.path.normpath(p) for p in paths]


def or_ipf28(xpath):
    """change xpath to match ipf <2.8 or >2.9 (for noise range)"""
    xpath28 = xpath.replace('noiseRange', 'noise').replace('noiseAzimuth', 'noise')
    if xpath28 != xpath:
        xpath += " | %s" % xpath28
    return xpath


def list_poly_from_list_string_coords(str_coords_list):
    footprints = []
    for gmlpoly in str_coords_list:
        footprints.append(Polygon(
            [(float(lon), float(lat)) for lat, lon in [latlon.split(",")
                                                       for latlon in gmlpoly.split(" ")]]))
    return footprints


# xpath_mappings:
# first level key is xml file type
# second level key is variable name
# mappings may be 'xpath', or 'tuple(func,xpath)', or 'dict'
#  - xpath is an lxml xpath
#  - func is a decoder function fed by xpath
#  - dict is a nested dict, to create more hierarchy levels.
xpath_mappings = {
    "manifest": {
        'ipf_version': (scalar_float, '//xmlData/safe:processing/safe:facility/safe:software/@version'),
        'swath_type': (scalar, '//s1sarl1:instrumentMode/s1sarl1:mode'),
        'polarizations': (
            ordered_category, '//s1sarl1:standAloneProductInformation/s1sarl1:transmitterReceiverPolarisation'),
        'footprints': (list_poly_from_list_string_coords, '//safe:frame/safe:footPrint/gml:coordinates'),
        'product_type': (scalar, '//s1sarl1:standAloneProductInformation/s1sarl1:productType'),
        'mission': (scalar, '//safe:platform/safe:familyName'),
        'satellite': (scalar, '//safe:platform/safe:number'),
        'start_date': (date_converter, '//safe:acquisitionPeriod/safe:startTime'),
        'stop_date': (date_converter, '//safe:acquisitionPeriod/safe:stopTime'),
        'annotation_files': (
            normpath, '/xfdu:XFDU/dataObjectSection/*[@repID="s1Level1ProductSchema"]/byteStream/fileLocation/@href'),
        'measurement_files': (
            normpath,
            '/xfdu:XFDU/dataObjectSection/*[@repID="s1Level1MeasurementSchema"]/byteStream/fileLocation/@href'),
        'noise_files': (
            normpath, '/xfdu:XFDU/dataObjectSection/*[@repID="s1Level1NoiseSchema"]/byteStream/fileLocation/@href'),
        'calibration_files': (
            normpath,
            '/xfdu:XFDU/dataObjectSection/*[@repID="s1Level1CalibrationSchema"]/byteStream/fileLocation/@href')
    },
    'calibration': {
        'polarization': (scalar, '/calibration/adsHeader/polarisation'),
        # 'number_of_vector': '//calibration/calibrationVectorList/@count',
        'atrack': (np.array, '//calibration/calibrationVectorList/calibrationVector/line'),
        'xtrack': (int_1Darray_from_string, '//calibration/calibrationVectorList/calibrationVector[1]/pixel'),
        'sigma0_lut': (
            float_2Darray_from_string_list, '//calibration/calibrationVectorList/calibrationVector/sigmaNought'),
        'gamma0_lut': (float_2Darray_from_string_list, '//calibration/calibrationVectorList/calibrationVector/gamma')
    },
    'noise': {
        'polarization': (scalar, '/noise/adsHeader/polarisation'),
        'range': {
            'atrack': (int_array, or_ipf28('/noise/noiseRangeVectorList/noiseRangeVector/line')),
            'xtrack': (lambda x: [np.fromstring(s, dtype=int, sep=' ') for s in x],
                       or_ipf28('/noise/noiseRangeVectorList/noiseRangeVector/pixel')),
            'noiseLut': (
                lambda x: [np.fromstring(s, dtype=float, sep=' ') for s in x],
                or_ipf28('/noise/noiseRangeVectorList/noiseRangeVector/noiseRangeLut'))
        },
        'azi': {
            'swath': '/noise/noiseAzimuthVectorList/noiseAzimuthVector/swath',
            'atrack': (lambda x: [np.fromstring(str(s), dtype=int, sep=' ') for s in x],
                       '/noise/noiseAzimuthVectorList/noiseAzimuthVector/line'),
            'atrack_start': (int_array, '/noise/noiseAzimuthVectorList/noiseAzimuthVector/firstAzimuthLine'),
            'atrack_stop': (int_array, '/noise/noiseAzimuthVectorList/noiseAzimuthVector/lastAzimuthLine'),
            'xtrack_start': (int_array, '/noise/noiseAzimuthVectorList/noiseAzimuthVector/firstRangeSample'),
            'xtrack_stop': (int_array, '/noise/noiseAzimuthVectorList/noiseAzimuthVector/lastRangeSample'),
            'noiseLut': (
                lambda x: [np.fromstring(str(s), dtype=float, sep=' ') for s in x],
                '/noise/noiseAzimuthVectorList/noiseAzimuthVector/noiseAzimuthLut'),
        }
    },
    'annotation': {
        'atrack': (uniq_sorted, '/product/geolocationGrid/geolocationGridPointList/geolocationGridPoint/line'),
        'xtrack': (uniq_sorted, '/product/geolocationGrid/geolocationGridPointList/geolocationGridPoint/pixel'),
        'incidence': (
            float_array, '/product/geolocationGrid/geolocationGridPointList/geolocationGridPoint/incidenceAngle'),
        'elevation': (
            float_array, '/product/geolocationGrid/geolocationGridPointList/geolocationGridPoint/elevationAngle'),
        'height': (float_array, '/product/geolocationGrid/geolocationGridPointList/geolocationGridPoint/height'),
        'azimuth_time': (
            datetime64_array, '/product/geolocationGrid/geolocationGridPointList/geolocationGridPoint/azimuthTime'),
        'slant_range_time': (
            float_array, '/product/geolocationGrid/geolocationGridPointList/geolocationGridPoint/slantRangeTime'),
        'longitude': (float_array, '/product/geolocationGrid/geolocationGridPointList/geolocationGridPoint/longitude'),
        'latitude': (float_array, '/product/geolocationGrid/geolocationGridPointList/geolocationGridPoint/latitude'),
        'polarization': (scalar, '/product/adsHeader/polarisation'),
        'atrack_time_range': (
            datetime64_array, '/product/imageAnnotation/imageInformation/*[contains(name(),"LineUtcTime")]'),
        'atrack_size': (scalar, '/product/imageAnnotation/imageInformation/numberOfLines'),
        'xtrack_size': (scalar, '/product/imageAnnotation/imageInformation/numberOfSamples'),
        'incidence_angle_mid_swath': (scalar_float, '/product/imageAnnotation/imageInformation/incidenceAngleMidSwath'),
        'azimuth_time_interval': (scalar_float, '/product/imageAnnotation/imageInformation/azimuthTimeInterval'),
        'slant_range_time_image': (scalar_float, '/product/imageAnnotation/imageInformation/slantRangeTime'),
        'rangePixelSpacing': (scalar_float, '/product/imageAnnotation/imageInformation/rangePixelSpacing'),
        'azimuthPixelSpacing': (scalar_float, '/product/imageAnnotation/imageInformation/azimuthPixelSpacing'),
        'denoised': (scalar, '/product/imageAnnotation/processingInformation/thermalNoiseCorrectionPerformed'),
        'pol': (scalar, '/product/adsHeader/polarisation'),
        'pass': (scalar, '/product/generalAnnotation/productInformation/pass'),
        'platform_heading': (scalar_float, '/product/generalAnnotation/productInformation/platformHeading'),
        'orbit_time': (datetime64_array, '//product/generalAnnotation/orbitList/orbit/time'),
        'orbit_frame': (np.array, '//product/generalAnnotation/orbitList/orbit/frame'),
        'orbit_pos_x': (float_array, '//product/generalAnnotation/orbitList/orbit/position/x'),
        'orbit_pos_y': (float_array, '//product/generalAnnotation/orbitList/orbit/position/y'),
        'orbit_pos_z': (float_array, '//product/generalAnnotation/orbitList/orbit/position/z'),
        'orbit_vel_x': (float_array, '//product/generalAnnotation/orbitList/orbit/velocity/x'),
        'orbit_vel_y': (float_array, '//product/generalAnnotation/orbitList/orbit/velocity/y'),
        'orbit_vel_z': (float_array, '//product/generalAnnotation/orbitList/orbit/velocity/z'),
        'number_of_bursts': (scalar_int, '/product/swathTiming/burstList/@count'),
        'lines_per_burst': (scalar, '/product/swathTiming/linesPerBurst'),
        'samples_per_burst': (scalar, '/product/swathTiming/samplesPerBurst'),
        'all_bursts': (np.array, '//product/swathTiming/burstList/burst'),
        'burst_azimuthTime': (datetime64_array, '//product/swathTiming/burstList/burst/azimuthTime'),
        'burst_azimuthAnxTime': (float_array, '//product/swathTiming/burstList/burst/azimuthAnxTime'),
        'burst_sensingTime': (datetime64_array, '//product/swathTiming/burstList/burst/sensingTime'),
        'burst_byteOffset': (np.array, '//product/swathTiming/burstList/burst/byteOffset'),
        'burst_firstValidSample': (
            float_2Darray_from_string_list, '//product/swathTiming/burstList/burst/firstValidSample'),
        'burst_lastValidSample': (
            float_2Darray_from_string_list, '//product/swathTiming/burstList/burst/lastValidSample'),
<<<<<<< HEAD
        'nb_dcestimate': (scalar_int, '/product/dopplerCentroid/dcEstimateList/@count'),
        'nb_geoDcPoly': (
            scalar_int, '/product/dopplerCentroid/dcEstimateList/dcEstimate[1]/geometryDcPolynomial/@count'),
        'nb_dataDcPoly': (scalar_int, '/product/dopplerCentroid/dcEstimateList/dcEstimate[1]/dataDcPolynomial/@count'),
        'nb_fineDce': (scalar_int, '/product/dopplerCentroid/dcEstimateList/dcEstimate[1]/fineDceList/@count'),
        'dc_azimuth_time': (datetime64_array, '//product/dopplerCentroid/dcEstimateList/dcEstimate/azimuthTime'),
        'dc_t0': (np.array, '//product/dopplerCentroid/dcEstimateList/dcEstimate/t0'),
        'dc_geoDcPoly': (
            list_of_float_1D_array_from_string, '//product/dopplerCentroid/dcEstimateList/dcEstimate/geometryDcPolynomial'),
        'dc_dataDcPoly': (
            list_of_float_1D_array_from_string, '//product/dopplerCentroid/dcEstimateList/dcEstimate/dataDcPolynomial'),
        'dc_rmserr': (np.array, '//product/dopplerCentroid/dcEstimateList/dcEstimate/dataDcRmsError'),
        'dc_rmserrAboveThres': (
            bool_array, '//product/dopplerCentroid/dcEstimateList/dcEstimate/dataDcRmsErrorAboveThreshold'),
        'dc_azstarttime': (
            datetime64_array, '//product/dopplerCentroid/dcEstimateList/dcEstimate/fineDceAzimuthStartTime'),
        'dc_azstoptime': (
            datetime64_array, '//product/dopplerCentroid/dcEstimateList/dcEstimate/fineDceAzimuthStopTime'),
        'dc_slantRangeTime': (
            float_array, '///product/dopplerCentroid/dcEstimateList/dcEstimate/fineDceList/fineDce/slantRangeTime'),
        'dc_frequency': (
            float_array, '///product/dopplerCentroid/dcEstimateList/dcEstimate/fineDceList/fineDce/frequency'),
=======
        'nb_fmrate': (scalar_int, '/product/generalAnnotation/azimuthFmRateList/@count'),
        'fmrate_azimuthtime': (
        datetime64_array, '//product/generalAnnotation/azimuthFmRateList/azimuthFmRate/azimuthTime'),
        'fmrate_t0': (float_array, '//product/generalAnnotation/azimuthFmRateList/azimuthFmRate/t0'),
        'fmrate_c0': (float_array, '//product/generalAnnotation/azimuthFmRateList/azimuthFmRate/c0'),
        'fmrate_c1': (float_array, '//product/generalAnnotation/azimuthFmRateList/azimuthFmRate/c1'),
        'fmrate_c2': (float_array, '//product/generalAnnotation/azimuthFmRateList/azimuthFmRate/c2'),
        'fmrate_azimuthFmRatePolynomial': (
            list_of_float_1D_array_from_string,
            '//product/generalAnnotation/azimuthFmRateList/azimuthFmRate/azimuthFmRatePolynomial'),
    
>>>>>>> b67964fb
    }
}


# compounds variables converters

def signal_lut(atrack, xtrack, lut):
    lut_f = RectBivariateSpline(atrack, xtrack, lut, kx=1, ky=1)
    return lut_f


class _NoiseLut:
    """small internal class that return a lut function(atracks, xtracks) defined on all the image, from blocks in the image"""

    def __init__(self, blocks):
        self.blocks = blocks

    def __call__(self, atracks, xtracks):
        """ return noise[a.size,x.size], by finding the intersection with blocks and calling the corresponding block.lut_f"""
        if len(self.blocks) == 0:
            # no noise (ie no azi noise for ipf < 2.9)
            return 1
        else:
            # the array to be returned
            noise = xr.DataArray(
                np.ones((atracks.size, xtracks.size)) * np.nan,
                dims=('atrack', 'xtrack'),
                coords={'atrack': atracks, 'xtrack': xtracks}
            )
            # find blocks that intersects with asked_box
            with warnings.catch_warnings():
                warnings.simplefilter("ignore")
                # the box coordinates of the returned array
                asked_box = box(max(0, atracks[0] - 0.5), max(0, xtracks[0] - 0.5), atracks[-1] + 0.5,
                                xtracks[-1] + 0.5)
                # set match_blocks as the non empty intersection with asked_box
                match_blocks = self.blocks.copy()
                match_blocks.geometry = self.blocks.geometry.intersection(asked_box)
                match_blocks = match_blocks[~match_blocks.is_empty]
            for i, block in match_blocks.iterrows():
                (sub_a_min, sub_x_min, sub_a_max, sub_x_max) = map(int, block.geometry.bounds)
                sub_a = atracks[(atracks >= sub_a_min) & (atracks <= sub_a_max)]
                sub_x = xtracks[(xtracks >= sub_x_min) & (xtracks <= sub_x_max)]
                noise.loc[dict(atrack=sub_a, xtrack=sub_x)] = block.lut_f(sub_a, sub_x)

        # values returned as np array
        return noise.values


def noise_lut_range(atracks, xtracks, noiseLuts):
    """

    Parameters
    ----------
    atracks: np.ndarray
        1D array of atracks. lut is defined at each atrack
    xtracks: list of np.ndarray
        arrays of xtracks. list length is same as xtracks. each array define xtracks where lut is defined
    noiseLuts: list of np.ndarray
        arrays of luts. Same structure as xtracks.

    Returns
    -------
    geopandas.GeoDataframe
        noise range geometry.
        'geometry' is the polygon where 'lut_f' is defined.
        attrs['type'] set to 'xtrack'


    """

    class Lut_box_range:
        def __init__(self, a_start, a_stop, x, l):
            self.atracks = np.arange(a_start, a_stop)
            self.xtracks = x
            self.area = box(a_start, x[0], a_stop, x[-1])
            self.lut_f = interp1d(x, l, kind='linear', fill_value=np.nan, assume_sorted=True, bounds_error=False)

        def __call__(self, atracks, xtracks):
            lut = np.tile(self.lut_f(xtracks), (atracks.size, 1))
            return lut

    blocks = []
    # atracks is where lut is defined. compute atracks interval validity
    atracks_start = (atracks - np.diff(atracks, prepend=0) / 2).astype(int)
    atracks_stop = np.ceil(
        atracks + np.diff(atracks, append=atracks[-1] + 1) / 2
    ).astype(int)  # end is not included in the interval
    atracks_stop[-1] = 65535  # be sure to include all image if last azimuth line, is not last azimuth image
    for a_start, a_stop, x, l in zip(atracks_start, atracks_stop, xtracks, noiseLuts):
        lut_f = Lut_box_range(a_start, a_stop, x, l)
        block = pd.Series(dict([
            ('lut_f', lut_f),
            ('geometry', lut_f.area)]))
        blocks.append(block)

    # to geopandas
    blocks = pd.concat(blocks, axis=1).T
    blocks = gpd.GeoDataFrame(blocks)

    return _NoiseLut(blocks)


def noise_lut_azi(atrack_azi, atrack_azi_start,
                  atrack_azi_stop,
                  xtrack_azi_start, xtrack_azi_stop, noise_azi_lut, swath):
    """

    Parameters
    ----------
    atrack_azi
    atrack_azi_start
    atrack_azi_stop
    xtrack_azi_start
    xtrack_azi_stop
    noise_azi_lut
    swath

    Returns
    -------
    geopandas.GeoDataframe
        noise range geometry.
        'geometry' is the polygon where 'lut_f' is defined.
        attrs['type'] set to 'atrack'
    """

    class Lut_box_azi:
        def __init__(self, sw, a, a_start, a_stop, x_start, x_stop, lut):
            self.atracks = a
            self.xtracks = np.arange(x_start, x_stop + 1)
            self.area = box(max(0, a_start - 0.5), max(0, x_start - 0.5), a_stop + 0.5, x_stop + 0.5)
            if len(lut) > 1:
                self.lut_f = interp1d(a, lut, kind='linear', fill_value='extrapolate', assume_sorted=True,
                                      bounds_error=False)
            else:
                # not enought values to do interpolation
                # noise will be constant on this box!
                self.lut_f = lambda _a: lut

        def __call__(self, atracks, xtracks):
            return np.tile(self.lut_f(atracks), (xtracks.size, 1)).T

    blocks = []
    for sw, a, a_start, a_stop, x_start, x_stop, lut in zip(swath, atrack_azi, atrack_azi_start, atrack_azi_stop,
                                                            xtrack_azi_start,
                                                            xtrack_azi_stop, noise_azi_lut):
        lut_f = Lut_box_azi(sw, a, a_start, a_stop, x_start, x_stop, lut)
        block = pd.Series(dict([
            ('lut_f', lut_f),
            ('geometry', lut_f.area)]))
        blocks.append(block)

    if len(blocks) == 0:
        # no azi noise (ipf < 2.9) or WV
        blocks.append(pd.Series(dict([
            ('atracks', np.array([])),
            ('xtracks', np.array([])),
            ('lut_f', lambda a, x: 1),
            ('geometry', box(0, 0, 65535, 65535))])))  # arbitrary large box (bigger than whole image)

    # to geopandas
    blocks = pd.concat(blocks, axis=1).T
    blocks = gpd.GeoDataFrame(blocks)

    return _NoiseLut(blocks)


def annotation_angle(atrack, xtrack, angle):
    lut = angle.reshape(atrack.size, xtrack.size)
    lut_f = RectBivariateSpline(atrack, xtrack, lut, kx=1, ky=1)
    return lut_f


def datetime64_array(dates):
    """list of datetime to np.datetime64 array"""
    return np.array([np.datetime64(d) for d in dates])


def df_files(annotation_files, measurement_files, noise_files, calibration_files):
    # get polarizations and file number from filename
    pols = [os.path.basename(f).split('-')[3].upper() for f in annotation_files]
    num = [int(os.path.splitext(os.path.basename(f))[0].split('-')[8]) for f in annotation_files]
    dsid = [os.path.basename(f).split('-')[1].upper() for f in annotation_files]

    # check that dsid are spatialy uniques (i.e. there is only one dsid per geographic position)
    # some SAFES like WV, dsid are not uniques ('WV1' and 'WV2')
    # we want them uniques, and compatibles with gdal sentinel driver (ie 'WV_012')
    pols_count = len(set(pols))
    subds_count = len(annotation_files) // pols_count
    dsid_count = len(set(dsid))
    if dsid_count != subds_count:
        dsid_rad = dsid[0][:-1]  # WV
        dsid = ["%s_%03d" % (dsid_rad, n) for n in num]
        assert len(set(dsid)) == subds_count  # probably an unknown mode we need to handle

    df = pd.DataFrame(
        {
            'polarization': pols,
            'dsid': dsid,
            'annotation': annotation_files,
            'measurement': measurement_files,
            'noise': noise_files,
            'calibration': calibration_files
        },
        index=num
    )
    return df

def orbit(time, frame, pos_x, pos_y, pos_z, vel_x, vel_y, vel_z,orbit_pass,platform_heading):
    """
    Returns
    -------
    geopandas.GeoDataFrame
        with 'geometry' as position, 'time' as index, 'velocity' as velocity, and 'geocent' as crs.
    """

    if (frame[0] != 'Earth Fixed') or (np.unique(frame).size != 1):
        raise NotImplementedError('All orbit frames must be of type "Earth Fixed"')

    crs = pyproj.crs.CRS(proj='geocent', ellps='WGS84', datum='WGS84')

    gdf = gpd.GeoDataFrame(
        {
            'velocity': list(map(Point, zip(vel_x,vel_y,vel_z)))
        },
        geometry=list(map(Point, zip(pos_x,pos_y,pos_z))),
        crs=crs,
        index=time
    )

    gdf.attrs = {
        'orbit_pass': orbit_pass,
        'platform_heading': platform_heading
    }

    return gdf

def azimuth_fmrate(azimuthtime, t0, c0, c1, c2, polynomial):
    """
    decode FM rate information from xml annotations
    Parameters
    ----------
    azimuthtime
    t0
    c0
    c1
    c2
    polynomial

    Returns
    -------
    xarray.Dataset
        containing the polynomial coefficient for each of the FM rate along azimuth time coordinates
    """
    if ( np.sum([c.size for c in [c0,c1,c2]]) != 0) and (len(polynomial) == 0):
        # old IPF annotation
        polynomial = np.stack([c0, c1, c2], axis=1)
    res = xr.Dataset()
    res['t0'] = xr.DataArray(t0,dims=['azimuth_time'],coords={'azimuth_time':azimuthtime})
    res['polynomial'] = xr.DataArray([Polynomial(p) for p in polynomial],
                                     dims=['azimuth_time'],
                                     coords={'azimuth_time':azimuthtime})
    return res

def image(atrack_time_range, atrack_size, xtrack_size, incidence_angle_mid_swath, azimuth_time_interval,
          slant_range_time_image, azimuthPixelSpacing, rangePixelSpacing):

    return {
        'atrack_time_range': atrack_time_range,
        'shape': (atrack_size, xtrack_size),
        'pixel_spacing': (azimuthPixelSpacing, rangePixelSpacing),
        'incidence_angle_mid_swath': incidence_angle_mid_swath,
        'azimuth_time_interval': azimuth_time_interval,
        'slant_range_time_image': slant_range_time_image,
    }

def bursts(lines_per_burst, samples_per_burst, burst_azimuthTime, burst_azimuthAnxTime, burst_sensingTime,
           burst_byteOffset, burst_firstValidSample, burst_lastValidSample):
    """return burst as an xarray dataset"""

    if (lines_per_burst == 0) and (samples_per_burst == 0):
        return None

    # convert to float, so we can use NaN as missing value, instead of -1
    burst_firstValidSample = burst_firstValidSample.astype(float)
    burst_lastValidSample = burst_lastValidSample.astype(float)
    burst_firstValidSample[burst_firstValidSample == -1] = np.nan
    burst_lastValidSample[burst_lastValidSample == -1] = np.nan
    nbursts = len(burst_azimuthTime)
    valid_locations = np.empty((nbursts, 4), dtype='int32')
    for ibur in range(nbursts):
        fvs = burst_firstValidSample[ibur, :]
        lvs = burst_lastValidSample[ibur, :]
        #valind = np.where((fvs != -1) | (lvs != -1))[0]
        valind = np.where(np.isfinite(fvs) | np.isfinite(lvs))[0]
        valloc = [ibur * lines_per_burst + valind.min(), fvs[valind].min(),
                  ibur * lines_per_burst + valind.max(), lvs[valind].max()]
        valid_locations[ibur, :] = valloc
    da = xr.Dataset(
        {
            'azimuthTime': ('burst', burst_azimuthTime),
            'azimuthAnxTime': ('burst', burst_azimuthAnxTime),
            'sensingTime': ('burst', burst_sensingTime),
            'byteOffset': ('burst', burst_byteOffset),
            'firstValidSample': (['burst', 'xtrack'], burst_firstValidSample),
            'lastValidSample': (['burst', 'xtrack'], burst_lastValidSample),
            'valid_location': xr.DataArray(dims=['burst', 'limits'], data=valid_locations,
                                           attrs={
                                               'description': 'start atrack index, start xtrack index, stop atrack index, stop xtrack index'}),
        }
    )
    return da

def doppler_centroid_estimates(nb_dcestimate,
                nb_fineDce,dc_azimuth_time,dc_t0,dc_geoDcPoly,
                dc_dataDcPoly,dc_rmserr,dc_rmserrAboveThres,dc_azstarttime,
                dc_azstoptime,dc_slantRangeTime,dc_frequency):
    """
    decoding Doppler Centroid estimates information from xml annotation files
    Parameters
    ----------
    nb_dcestimate
    nb_geoDcPoly
    nb_dataDcPoly
    nb_fineDce
    dc_azimuth_time
    dc_t0
    dc_geoDcPoly
    dc_dataDcPoly
    dc_rmserr
    dc_rmserrAboveThres
    dc_azstarttime
    dc_azstoptime
    dc_slantRangeTime
    dc_frequency

    Returns
    -------

    """
    ds = xr.Dataset()
    ds['t0'] = xr.DataArray(dc_t0.astype(float),dims=['n_estimates'])
    ds['geo_polynom'] = xr.DataArray([Polynomial(p) for p in dc_geoDcPoly],dims=['n_estimates'])
    ds['data_polynom'] = xr.DataArray([Polynomial(p) for p in dc_dataDcPoly],dims=['n_estimates'])
    dims = (nb_dcestimate, nb_fineDce)
    ds['azimuth_time'] = xr.DataArray(dc_azimuth_time,dims=['n_estimates'])
    ds['azimuth_time_start'] =  xr.DataArray(dc_azstarttime,dims=['n_estimates'])
    ds['azimuth_time_stop'] = xr.DataArray(dc_azstoptime, dims=['n_estimates'])
    ds['data_rms'] = xr.DataArray(dc_rmserr.astype(float),dims=['n_estimates'])
    ds['slant_range_time'] = xr.DataArray(dc_slantRangeTime.reshape(dims),dims=['n_estimates','nb_fine_dce'])
    ds['frequency'] = xr.DataArray(dc_frequency.reshape(dims), dims=['n_estimates', 'nb_fine_dce'])
    ds['data_rms_threshold'] = xr.DataArray(dc_rmserrAboveThres,dims=['n_estimates'])
    return ds


def geolocation_grid(atrack, xtrack, values):
    """

    Parameters
    ----------
    atrack: np.ndarray
        1D array of atrack dimension
    xtrack: np.ndarray

    Returns
    -------
    xarray.DataArray
        with atrack and xtrack coordinates, and values as 2D

    """
    shape = (atrack.size, xtrack.size)
    values = np.reshape(values, shape)
    return xr.DataArray(values, dims=['atrack', 'xtrack'], coords={'atrack': atrack, 'xtrack': xtrack})

# dict of compounds variables.
# compounds variables are variables composed of several variables.
# the key is the variable name, and the value is a python structure,
# where leaves are jmespath in xpath_mappings
compounds_vars = {
    'safe_attributes': {
        'ipf_version': 'manifest.ipf_version',
        'swath_type': 'manifest.swath_type',
        'polarizations': 'manifest.polarizations',
        'product_type': 'manifest.product_type',
        'mission': 'manifest.mission',
        'satellite': 'manifest.satellite',
        'start_date': 'manifest.start_date',
        'stop_date': 'manifest.stop_date',
        'footprints': 'manifest.footprints'
    },
    'files': {
        'func': df_files,
        'args': (
            'manifest.annotation_files', 'manifest.measurement_files', 'manifest.noise_files',
            'manifest.calibration_files')
    },
    'sigma0_lut': {
        'func': signal_lut,
        'args': ('calibration.atrack', 'calibration.xtrack', 'calibration.sigma0_lut')
    },
    'gamma0_lut': {
        'func': signal_lut,
        'args': ('calibration.atrack', 'calibration.xtrack', 'calibration.gamma0_lut')
    },
    'noise_lut_range': {
        'func': noise_lut_range,
        'args': ('noise.range.atrack', 'noise.range.xtrack', 'noise.range.noiseLut')
    },
    'noise_lut_azi': {
        'func': noise_lut_azi,
        'args': (
            'noise.azi.atrack', 'noise.azi.atrack_start', 'noise.azi.atrack_stop',
            'noise.azi.xtrack_start',
            'noise.azi.xtrack_stop', 'noise.azi.noiseLut',
            'noise.azi.swath')
    },
    'denoised': ('annotation.pol', 'annotation.denoised'),
    'incidence': {
        'func': annotation_angle,
        'args': ('annotation.atrack', 'annotation.xtrack', 'annotation.incidence')
    },
    'elevation': {
        'func': annotation_angle,
        'args': ('annotation.atrack', 'annotation.xtrack', 'annotation.elevation')
    },
    'longitude': {
        'func': geolocation_grid,
        'args': ('annotation.atrack', 'annotation.xtrack', 'annotation.longitude')
    },
    'latitude': {
        'func': geolocation_grid,
        'args': ('annotation.atrack', 'annotation.xtrack', 'annotation.latitude')
    },
    'height': {
        'func': geolocation_grid,
        'args': ('annotation.atrack', 'annotation.xtrack', 'annotation.height')
    },
    'azimuth_time': {
        'func': geolocation_grid,
        'args': ('annotation.atrack', 'annotation.xtrack', 'annotation.azimuth_time')
    },
    'slant_range_time': {
        'func': geolocation_grid,
        'args': ('annotation.atrack', 'annotation.xtrack', 'annotation.slant_range_time')
    },
    'bursts': {
        'func': bursts,
        'args': ('annotation.lines_per_burst', 'annotation. samples_per_burst', 'annotation. burst_azimuthTime',
                 'annotation. burst_azimuthAnxTime', 'annotation. burst_sensingTime', 'annotation.burst_byteOffset',
                 'annotation. burst_firstValidSample', 'annotation.burst_lastValidSample')
    },
    'orbit': {
        'func': orbit,
        'args': ('annotation.orbit_time', 'annotation.orbit_frame',
                 'annotation.orbit_pos_x', 'annotation.orbit_pos_y', 'annotation.orbit_pos_z',
                 'annotation.orbit_vel_x', 'annotation.orbit_vel_y', 'annotation.orbit_vel_z',
                 'annotation.pass','annotation.platform_heading')
    },
    'image': {
        'func': image,
        'args': ('annotation.atrack_time_range', 'annotation.atrack_size', 'annotation.xtrack_size',
                 'annotation.incidence_angle_mid_swath', 'annotation.azimuth_time_interval',
                 'annotation.slant_range_time_image', 'annotation.azimuthPixelSpacing', 'annotation.rangePixelSpacing')
    },
<<<<<<< HEAD
    'doppler_estimate': {
        'func': doppler_centroid_estimates,
        'args': ('annotation.nb_dcestimate',
                 'annotation.nb_fineDce', 'annotation.dc_azimuth_time', 'annotation.dc_t0', 'annotation.dc_geoDcPoly',
                 'annotation.dc_dataDcPoly', 'annotation.dc_rmserr', 'annotation.dc_rmserrAboveThres',
                 'annotation.dc_azstarttime',
                 'annotation.dc_azstoptime', 'annotation.dc_slantRangeTime', 'annotation.dc_frequency'

                 ),
=======
    'azimuth_fmrate': {
        'func': azimuth_fmrate,
        'args': (
            'annotation.fmrate_azimuthtime', 'annotation.fmrate_t0',
            'annotation.fmrate_c0', 'annotation.fmrate_c1', 'annotation.fmrate_c2',
            'annotation.fmrate_azimuthFmRatePolynomial')
>>>>>>> b67964fb
    },
}<|MERGE_RESOLUTION|>--- conflicted
+++ resolved
@@ -5,7 +5,6 @@
 from datetime import datetime
 import numpy as np
 from scipy.interpolate import RectBivariateSpline, interp1d
-from numpy.polynomial import Polynomial
 from shapely.geometry import box
 import pandas as pd
 import xarray as xr
@@ -24,7 +23,6 @@
     "safe": "http://www.esa.int/safe/sentinel-1.0",
     "gml": "http://www.opengis.net/gml"
 }
-
 # xpath convertion function: they take only one args (list returned by xpath)
 scalar = lambda x: x[0]
 scalar_int = lambda x: int(x[0])
@@ -171,7 +169,6 @@
             float_2Darray_from_string_list, '//product/swathTiming/burstList/burst/firstValidSample'),
         'burst_lastValidSample': (
             float_2Darray_from_string_list, '//product/swathTiming/burstList/burst/lastValidSample'),
-<<<<<<< HEAD
         'nb_dcestimate': (scalar_int, '/product/dopplerCentroid/dcEstimateList/@count'),
         'nb_geoDcPoly': (
             scalar_int, '/product/dopplerCentroid/dcEstimateList/dcEstimate[1]/geometryDcPolynomial/@count'),
@@ -194,7 +191,6 @@
             float_array, '///product/dopplerCentroid/dcEstimateList/dcEstimate/fineDceList/fineDce/slantRangeTime'),
         'dc_frequency': (
             float_array, '///product/dopplerCentroid/dcEstimateList/dcEstimate/fineDceList/fineDce/frequency'),
-=======
         'nb_fmrate': (scalar_int, '/product/generalAnnotation/azimuthFmRateList/@count'),
         'fmrate_azimuthtime': (
         datetime64_array, '//product/generalAnnotation/azimuthFmRateList/azimuthFmRate/azimuthTime'),
@@ -206,7 +202,6 @@
             list_of_float_1D_array_from_string,
             '//product/generalAnnotation/azimuthFmRateList/azimuthFmRate/azimuthFmRatePolynomial'),
     
->>>>>>> b67964fb
     }
 }
 
@@ -214,7 +209,7 @@
 # compounds variables converters
 
 def signal_lut(atrack, xtrack, lut):
-    lut_f = RectBivariateSpline(atrack, xtrack, lut, kx=1, ky=1)
+        lut_f = RectBivariateSpline(atrack, xtrack, lut, kx=1, ky=1)
     return lut_f
 
 
@@ -671,7 +666,13 @@
                  'annotation.incidence_angle_mid_swath', 'annotation.azimuth_time_interval',
                  'annotation.slant_range_time_image', 'annotation.azimuthPixelSpacing', 'annotation.rangePixelSpacing')
     },
-<<<<<<< HEAD
+    'azimuth_fmrate': {
+        'func': azimuth_fmrate,
+        'args': (
+            'annotation.fmrate_azimuthtime', 'annotation.fmrate_t0',
+            'annotation.fmrate_c0', 'annotation.fmrate_c1', 'annotation.fmrate_c2',
+            'annotation.fmrate_azimuthFmRatePolynomial')
+    },
     'doppler_estimate': {
         'func': doppler_centroid_estimates,
         'args': ('annotation.nb_dcestimate',
@@ -681,13 +682,5 @@
                  'annotation.dc_azstoptime', 'annotation.dc_slantRangeTime', 'annotation.dc_frequency'
 
                  ),
-=======
-    'azimuth_fmrate': {
-        'func': azimuth_fmrate,
-        'args': (
-            'annotation.fmrate_azimuthtime', 'annotation.fmrate_t0',
-            'annotation.fmrate_c0', 'annotation.fmrate_c1', 'annotation.fmrate_c2',
-            'annotation.fmrate_azimuthFmRatePolynomial')
->>>>>>> b67964fb
     },
 }