--- conflicted
+++ resolved
@@ -30,11 +30,7 @@
           activate-environment: xsar
           python-version: ${{ matrix.python-version }}
       - name: Install xsar dependencies
-<<<<<<< HEAD
-        run: conda install -c conda-forge rasterio">=1.2.6" gdal cartopy_offlinedata dask[array] rioxarray fiona
-=======
-        run: conda install -c conda-forge rasterio">=1.2.6" gdal cartopy_offlinedata dask[array] fiona pytest
->>>>>>> 845b6c43
+        run: conda install -c conda-forge rasterio">=1.2.6" gdal cartopy_offlinedata dask[array] rioxarray fiona pytest
       - name: Install xsar
         run: |
           pip install -e .
