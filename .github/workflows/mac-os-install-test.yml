name: MacOS install test

on:
  push:
    branches:
      - develop
  pull_request:
    branches:
      - develop
  schedule:
    - cron: '0 6 * * 0'

jobs:
  build:
    runs-on: macos-latest
    strategy:
      fail-fast: false
      matrix:
        python-version: [3.7, 3.8, 3.9]
    defaults:
      run:
        shell: bash -l {0}
    name: Xsar with python ${{ matrix.python-version }} on MacOS
    steps:
      - uses: actions/checkout@v2
      - name: Setup conda and create environment
        uses: conda-incubator/setup-miniconda@v2
        with:
          auto-update-conda: true
          activate-environment: xsar
          python-version: ${{ matrix.python-version }}
      - name: Install xsar dependencies
<<<<<<< HEAD
        run: conda install -c conda-forge rasterio">=1.2.6" gdal cartopy_offlinedata dask[array] rioxarray tbb
=======
        run: conda install -c conda-forge rasterio">=1.2.6" gdal cartopy_offlinedata dask[array] tbb pytest
>>>>>>> 845b6c43
      - name: Install xsar
        run: |
          pip install -e .
          pip install -r requirements.txt
      - name: Check xsar environment
        run: |
          conda info
          python -V
          conda list rasterio
          conda list gdal
          conda list cartopy
          conda list dask
          conda list tbb
      - name: Testing xsar
        run: pytest
<|MERGE_RESOLUTION|>--- conflicted
+++ resolved
@@ -30,11 +30,7 @@
           activate-environment: xsar
           python-version: ${{ matrix.python-version }}
       - name: Install xsar dependencies
-<<<<<<< HEAD
-        run: conda install -c conda-forge rasterio">=1.2.6" gdal cartopy_offlinedata dask[array] rioxarray tbb
-=======
-        run: conda install -c conda-forge rasterio">=1.2.6" gdal cartopy_offlinedata dask[array] tbb pytest
->>>>>>> 845b6c43
+        run: conda install -c conda-forge rasterio">=1.2.6" gdal cartopy_offlinedata dask[array] tbb rioxarray pytest
       - name: Install xsar
         run: |
           pip install -e .
